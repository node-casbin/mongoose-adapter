{
  "name": "casbin-mongoose-adapter",
<<<<<<< HEAD
  "version": "5.0.0",
=======
  "version": "4.0.3",
>>>>>>> 834ab9e9
  "description": "Mongoose adapter for Casbin",
  "main": "lib/cjs/index.js",
  "typings": "lib/cjs/index.d.ts",
  "module": "lib/esm/index.js",
  "license": "Apache-2.0",
  "homepage": "https://github.com/node-casbin/mongoose-adapter",
  "author": {
    "name": "Node-Casbin"
  },
  "contributors": [
    {
      "name": "Eugene Obrezkov",
      "email": "ghaiklor@gmail.com",
      "url": "https://ghaiklor.com"
    }
  ],
  "repository": {
    "type": "git",
    "url": "git+https://github.com/node-casbin/mongoose-adapter.git"
  },
  "bugs": {
    "url": "https://github.com/node-casbin/mongoose-adapter/issues"
  },
  "keywords": [
    "casbin",
    "node-casbin",
    "adapter",
    "mongoose",
    "access-control",
    "authorization",
    "auth",
    "authz",
    "acl",
    "rbac",
    "abac",
    "orm"
  ],
  "engines": {
    "node": ">=8.0.0"
  },
  "publishConfig": {
    "tag": "latest",
    "registry": "https://registry.npmjs.org"
  },
  "scripts": {
    "lint": "eslint .",
    "prepublishOnly": "npm run lint",
    "test:integration": "nyc mocha -- --config test/integration/.mocharc.js",
    "test:unit": "nyc mocha -- --config test/unit/.mocharc.js",
    "tests": "run-s build && run-s test:*",
    "coverage": "nyc mocha -- --config test/.mocharc.js",
    "postpack": "run-s clean",
    "build": "run-s clean && run-p build:*",
    "build:cjs": "tsc -p tsconfig.cjs.json",
    "build:esm": "tsc -p tsconfig.esm.json",
    "clean": "rimraf lib",
    "prepare": "npm run build"
  },
  "devDependencies": {
    "@typescript-eslint/eslint-plugin": "^4.21.0",
    "casbin": "^5.11.5",
    "chai": "^4.3.0",
    "coveralls": "^3.0.9",
    "cz-conventional-changelog": "^3.3.0",
    "eslint": "^7.20.0",
    "eslint-config-standard": "^16.0.2",
    "eslint-plugin-import": "^2.22.1",
    "eslint-plugin-node": "^11.1.0",
    "eslint-plugin-promise": "^4.3.1",
    "eslint-plugin-standard": "^5.0.0",
    "husky": "^5.0.9",
    "jsdoc-to-markdown": "^6.0.1",
    "mocha": "^8.3.0",
    "npm-run-all": "^4.1.5",
    "nyc": "^15.1.0",
    "sinon": "^9.0.0",
    "typescript": "^4.2.3"
  },
  "dependencies": {
    "mongoose": "^6.2.4"
  },
  "peerDependencies": {
    "casbin": "^5.13.2"
  },
  "husky": {
    "hooks": {
      "prepare-commit-msg": "exec < /dev/tty && git cz --hook || true",
      "pre-commit": "npm run lint"
    }
  },
  "config": {
    "commitizen": {
      "path": "./node_modules/cz-conventional-changelog"
    }
  },
  "nyc": {
    "reporter": [
      "lcov"
    ]
  }
}<|MERGE_RESOLUTION|>--- conflicted
+++ resolved
@@ -1,10 +1,6 @@
 {
   "name": "casbin-mongoose-adapter",
-<<<<<<< HEAD
   "version": "5.0.0",
-=======
-  "version": "4.0.3",
->>>>>>> 834ab9e9
   "description": "Mongoose adapter for Casbin",
   "main": "lib/cjs/index.js",
   "typings": "lib/cjs/index.d.ts",
